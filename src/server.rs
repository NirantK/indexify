use crate::index::IndexManager;
use crate::persistence::Text;
use crate::text_splitters::TextSplitterKind;
use crate::{CreateIndexParams, EmbeddingRouter, MemoryManager, Message, MetricKind, ServerConfig};

use anyhow::Result;
use axum::http::StatusCode;
use axum::response::{IntoResponse, Response};
use axum::{extract::State, routing::get, routing::post, Json, Router};
use pyo3::Python;
use tokio::signal;
use tracing::info;

use serde::{Deserialize, Serialize};
use smart_default::SmartDefault;
use std::collections::HashMap;
use uuid::Uuid;

use std::net::SocketAddr;
use std::str::FromStr;
use std::sync::Arc;

/// Request payload for generating text embeddings.
#[derive(Debug, Serialize, Deserialize)]
struct GenerateEmbeddingRequest {
    /// Input texts for which embeddings will be generated.
    inputs: Vec<String>,
    /// Name of the model to use for generating embeddings.
    model: String,
}

/// Response payload for generating text embeddings.
#[derive(Debug, Serialize, Deserialize)]
struct GenerateEmbeddingResponse {
    embeddings: Option<Vec<Vec<f32>>>,
}

/// An embedding model and its properties.
#[derive(Debug, Serialize, Deserialize)]
struct EmbeddingModel {
    /// Name of the embedding model.
    name: String,
    /// Number of dimensions in the embeddings generated by this model.
    dimensions: u64,
}

/// Response payload for listing available embedding models.
#[derive(Debug, Serialize, Deserialize)]
struct ListEmbeddingModelsResponse {
    /// List of available embedding models.
    models: Vec<EmbeddingModel>,
}

#[derive(SmartDefault, Debug, Serialize, Deserialize, strum::Display)]
#[strum(serialize_all = "snake_case")]
enum ApiTextSplitterKind {
    // Do not split text.
    #[serde(rename = "none")]
    None,

    /// Split text by new lines.
    #[default]
    #[serde(rename = "new_line")]
    NewLine,

    /// Split a document across the regex boundary
    #[serde(rename = "regex")]
    Regex { pattern: String },
}

#[derive(Debug, Serialize, Deserialize)]
#[serde(rename = "metric")]
enum IndexMetric {
    #[serde(rename = "dot")]
    Dot,

    #[serde(rename = "cosine")]
    Cosine,

    #[serde(rename = "euclidean")]
    Euclidean,
}

/// Request payload for creating a new vector index.
#[derive(Debug, Serialize, Deserialize)]
struct IndexCreateRequest {
    /// Name of the new vector index.
    name: String,
    /// Name of the embedding model to use for indexing.
    embedding_model: String,
    /// Number of dimensions in the embeddings generated by the embedding model.
    metric: IndexMetric,
    /// The text splitter to use for splitting text into fragments.
    text_splitter: ApiTextSplitterKind,

    /// Hash on these parameters
    hash_on: Option<Vec<String>>,
}

#[derive(Debug, Serialize, Deserialize, Default)]
struct IndexCreateResponse {}

#[derive(Debug, Serialize, Deserialize)]
pub struct Document {
    pub text: String,
    pub metadata: HashMap<String, String>,
}

#[derive(Debug, Serialize, Deserialize)]
struct AddTextsRequest {
    index: String,
    documents: Vec<Document>,
}

#[derive(Debug, Serialize, Deserialize, Default)]
struct IndexAdditionResponse {
    sequence: u64,
}

#[derive(Debug, Serialize, Deserialize)]
struct SearchRequest {
    index: String,
    query: String,
    k: u64,
}

#[derive(Debug, Serialize, Deserialize)]
struct CreateMemorySessionRequest {
    session_id: Option<Uuid>,
}

#[derive(Serialize, Deserialize)]
struct CreateMemorySessionResponse {
    session_id: Option<Uuid>,
}

#[derive(Debug, Serialize, Deserialize)]
struct MemorySessionAddRequest {
    session_id: Uuid,
    messages: Vec<Message>,
}

#[derive(Serialize, Deserialize)]
struct MemorySessionAddResponse {}

#[derive(Debug, Serialize, Deserialize)]
struct MemorySessionRetrieveRequest {
    session_id: Uuid,
}

#[derive(Serialize, Deserialize)]
struct MemorySessionRetrieveResponse {
    messages: Vec<Message>,
}

#[derive(Debug, Serialize, Deserialize)]
struct MemorySessionSearchRequest {
    session_id: Uuid,
    query: String,
    k: u64,
}

#[derive(Serialize, Deserialize)]
struct MemorySessionSearchResponse {
    messages: Vec<Message>,
}

#[derive(Debug, Serialize, Deserialize, Default)]
struct DocumentFragment {
    text: String,
    metadata: serde_json::Value,
}

#[derive(Debug, Serialize, Deserialize, Default)]
struct IndexSearchResponse {
    results: Vec<DocumentFragment>,
}

pub struct IndexifyAPIError {
    status_code: StatusCode,
    message: String,
}

impl IndexifyAPIError {
    fn new(status_code: StatusCode, message: String) -> Self {
        Self {
            status_code,
            message,
        }
    }
}

impl IntoResponse for IndexifyAPIError {
    fn into_response(self) -> Response {
        (self.status_code, self.message).into_response()
    }
}

#[derive(Clone)]
pub struct IndexEndpointState {
    index_manager: Arc<IndexManager>,
    embedding_router: Arc<EmbeddingRouter>,
}

pub struct Server {
    addr: SocketAddr,
    config: Arc<ServerConfig>,
}
impl Server {
    pub fn new(config: Arc<super::server_config::ServerConfig>) -> Result<Self> {
        let addr: SocketAddr = config.listen_addr.parse()?;
        Ok(Self { addr, config })
    }

    pub async fn run(&self) -> Result<()> {
        let embedding_router = Arc::new(EmbeddingRouter::new(self.config.clone())?);
        let index_manager = Arc::new(
            IndexManager::new(
                self.config.index_config.clone(),
                embedding_router.clone(),
                self.config.db_url.clone(),
            )
            .await?,
        );
<<<<<<< HEAD
        let memory_manager = Arc::new(MemoryManager::new(index_manager.clone()).await?);
=======
        let index_state = IndexEndpointState {
            index_manager: index_manager,
            embedding_router: embedding_router.clone(),
        };
>>>>>>> 208587a2
        let app = Router::new()
            .route("/", get(root))
            .route(
                "/embeddings/models",
                get(list_embedding_models).with_state(embedding_router.clone()),
            )
            .route(
                "/embeddings/generate",
                get(generate_embedding).with_state(embedding_router.clone()),
            )
            .route(
                "/index/create",
                post(index_create).with_state(index_state.clone()),
            )
            .route(
                "/index/add",
                post(add_texts).with_state(index_state.clone()),
            )
            .route(
                "/index/search",
                get(index_search).with_state(index_state.clone()),
            )
            .route(
                "/memory/create",
                get(create_memory_session).with_state(memory_manager.clone()),
            )
            .route(
                "/memory/add",
                get(add_to_memory_session).with_state(memory_manager.clone()),
            )
            .route(
                "/memory/get",
                get(get_from_memory_session).with_state(memory_manager.clone()),
            )
            .route(
                "/memory/search",
                get(search_memory_session).with_state(memory_manager.clone()),
            );
        info!("server is listening at addr {:?}", &self.addr.to_string());
        axum::Server::bind(&self.addr)
            .serve(app.into_make_service())
            .with_graceful_shutdown(shutdown_signal())
            .await?;
        Ok(())
    }
}

async fn root() -> &'static str {
    "Indexify Server"
}

#[axum_macros::debug_handler]
async fn index_create(
    State(state): State<IndexEndpointState>,
    Json(payload): Json<IndexCreateRequest>,
) -> Result<Json<IndexCreateResponse>, IndexifyAPIError> {
    let model = state
        .embedding_router
        .get_model(payload.embedding_model.clone())
        .map_err(|e| IndexifyAPIError::new(StatusCode::BAD_REQUEST, e.to_string()))?;
    let dim = model.dimensions();
    let index_params = CreateIndexParams {
        name: payload.name.clone(),
        vector_dim: dim,
        metric: match payload.metric {
            IndexMetric::Cosine => MetricKind::Cosine,
            IndexMetric::Dot => MetricKind::Dot,
            IndexMetric::Euclidean => MetricKind::Euclidean,
        },
        unique_params: payload.hash_on,
    };
    let splitter_kind = TextSplitterKind::from_str(&payload.text_splitter.to_string()).unwrap();
    let result = state
        .index_manager
        .create_index(index_params, payload.embedding_model, splitter_kind)
        .await;
    if let Err(err) = result {
        return Err(IndexifyAPIError::new(
            StatusCode::INTERNAL_SERVER_ERROR,
            err.to_string(),
        ));
    }
    Ok(Json(IndexCreateResponse {}))
}

#[axum_macros::debug_handler]
async fn add_texts(
    State(state): State<IndexEndpointState>,
    Json(payload): Json<AddTextsRequest>,
) -> Result<Json<IndexAdditionResponse>, IndexifyAPIError> {
    let may_be_index = state
        .index_manager
        .load(payload.index)
        .await
        .map_err(|e| IndexifyAPIError::new(StatusCode::INTERNAL_SERVER_ERROR, e.to_string()))?;

    let index = may_be_index.ok_or(IndexifyAPIError::new(
        StatusCode::BAD_REQUEST,
        "index doesn't exist".into(),
    ))?;
    let texts = payload
        .documents
        .iter()
        .map(|d| Text {
            text: d.text.to_owned(),
            metadata: d.metadata.to_owned(),
        })
        .collect();
    let result = index.add_texts(texts).await;
    if let Err(err) = result {
        return Err(IndexifyAPIError::new(
            StatusCode::BAD_REQUEST,
            err.to_string(),
        ));
    }

    Ok(Json(IndexAdditionResponse::default()))
}

#[axum_macros::debug_handler]
async fn create_memory_session(
    State(memory_manager): State<Arc<Option<MemoryManager>>>,
    Json(payload): Json<CreateMemorySessionRequest>,
) -> Result<Json<CreateMemorySessionResponse>, IndexifyAPIError> {
    let memory_manager = memory_manager.as_ref().as_ref().unwrap();
    let result = memory_manager
        .create_session_index(payload.session_id)
        .await;

    if let Err(err) = result {
        return Err(IndexifyAPIError::new(
            StatusCode::INTERNAL_SERVER_ERROR,
            err.to_string(),
        ));
    }
    Ok(Json(CreateMemorySessionResponse {
        session_id: Some(result.unwrap()),
    }))
}

#[axum_macros::debug_handler]
async fn add_to_memory_session(
    State(memory_manager): State<Arc<Option<MemoryManager>>>,
    Json(payload): Json<MemorySessionAddRequest>,
) -> Result<Json<MemorySessionAddResponse>, IndexifyAPIError> {
    let memory_manager = memory_manager.as_ref().as_ref().unwrap();
    let result = memory_manager
        .add_messages(payload.session_id, payload.messages)
        .await;

    if let Err(err) = result {
        Err(IndexifyAPIError::new(
            StatusCode::INTERNAL_SERVER_ERROR,
            err.to_string(),
        ))
    } else {
        Ok(Json(MemorySessionAddResponse {}))
    }
}

#[axum_macros::debug_handler]
async fn get_from_memory_session(
    State(memory_manager): State<Arc<Option<MemoryManager>>>,
    Json(payload): Json<MemorySessionRetrieveRequest>,
) -> Result<Json<MemorySessionRetrieveResponse>, IndexifyAPIError> {
    let memory_manager = memory_manager.as_ref().as_ref().unwrap();
    let result = memory_manager.retrieve_messages(payload.session_id).await;

    if let Err(err) = result {
        Err(IndexifyAPIError::new(
            StatusCode::INTERNAL_SERVER_ERROR,
            err.to_string(),
        ))
    } else {
        Ok(Json(MemorySessionRetrieveResponse {
            messages: result.unwrap(),
        }))
    }
}

#[axum_macros::debug_handler]
async fn search_memory_session(
    State(memory_manager): State<Arc<Option<MemoryManager>>>,
    Json(payload): Json<MemorySessionSearchRequest>,
) -> Result<Json<MemorySessionSearchResponse>, IndexifyAPIError> {
    let memory_manager = memory_manager.as_ref().as_ref().unwrap();
    let result = memory_manager
        .search(payload.session_id, payload.query, payload.k)
        .await;

    if let Err(err) = result {
        return Err(IndexifyAPIError::new(
            StatusCode::INTERNAL_SERVER_ERROR,
            err.to_string(),
        ));
    } else {
        Ok(Json(MemorySessionSearchResponse {
            messages: result.unwrap(),
        }))
    }
}

#[axum_macros::debug_handler]
async fn index_search(
    State(state): State<IndexEndpointState>,
    Json(query): Json<SearchRequest>,
) -> Result<Json<IndexSearchResponse>, IndexifyAPIError> {
    let try_index = state.index_manager.load(query.index.clone()).await;
    if let Err(err) = try_index {
        return Err(IndexifyAPIError::new(
            StatusCode::INTERNAL_SERVER_ERROR,
            err.to_string(),
        ));
    }
    if try_index.as_ref().unwrap().is_none() {
        return Err(IndexifyAPIError::new(
            StatusCode::BAD_REQUEST,
            "index does not exist".into(),
        ));
    }
    let index = try_index.unwrap().unwrap();
    let results = index.search(query.query, query.k).await;
    if let Err(err) = results {
        return Err(IndexifyAPIError::new(
            StatusCode::INTERNAL_SERVER_ERROR,
            err.to_string(),
        ));
    }
    let document_fragments: Vec<DocumentFragment> = results
        .unwrap()
        .iter()
        .map(|text| DocumentFragment {
            text: text.texts.to_owned(),
            metadata: text.metadata.to_owned(),
        })
        .collect();
    Ok(Json(IndexSearchResponse {
        results: document_fragments,
    }))
}

#[axum_macros::debug_handler]
async fn list_embedding_models(
    State(embedding_router): State<Arc<EmbeddingRouter>>,
) -> Json<ListEmbeddingModelsResponse> {
    let model_names = embedding_router.list_models();
    let mut models: Vec<EmbeddingModel> = Vec::new();
    for model_name in model_names {
        let model = embedding_router.get_model(model_name.clone()).unwrap();
        models.push(EmbeddingModel {
            name: model_name.clone(),
            dimensions: model.dimensions(),
        })
    }
    Json(ListEmbeddingModelsResponse { models })
}

#[axum_macros::debug_handler]
async fn generate_embedding(
    State(embedding_router): State<Arc<EmbeddingRouter>>,
    Json(payload): Json<GenerateEmbeddingRequest>,
) -> Result<Json<GenerateEmbeddingResponse>, IndexifyAPIError> {
    let try_embedding_generator = embedding_router.get_model(payload.model);
    if let Err(err) = &try_embedding_generator {
        return Err(IndexifyAPIError::new(
            StatusCode::NOT_ACCEPTABLE,
            err.to_string(),
        ));
    }
    let embeddings = try_embedding_generator
        .unwrap()
        .generate_embeddings(payload.inputs)
        .await;

    if let Err(err) = embeddings {
        return Err(IndexifyAPIError::new(
            StatusCode::EXPECTATION_FAILED,
            err.to_string(),
        ));
    }

    Ok(Json(GenerateEmbeddingResponse {
        embeddings: Some(embeddings.unwrap()),
    }))
}

async fn shutdown_signal() {
    let ctrl_c = async {
        signal::ctrl_c()
            .await
            .expect("failed to install Ctrl+C handler");
    };

    #[cfg(unix)]
    let terminate = async {
        signal::unix::signal(signal::unix::SignalKind::terminate())
            .expect("failed to install signal handler")
            .recv()
            .await;
    };

    #[cfg(not(unix))]
    let terminate = std::future::pending::<()>();

    tokio::select! {
        _ = ctrl_c => {
            let _ = Python::with_gil(|py| py.check_signals());
        },
        _ = terminate => {
            let _ = Python::with_gil(|py| py.check_signals());
        },
    }
    info!("signal received, shutting down server gracefully");
}<|MERGE_RESOLUTION|>--- conflicted
+++ resolved
@@ -222,14 +222,11 @@
             )
             .await?,
         );
-<<<<<<< HEAD
         let memory_manager = Arc::new(MemoryManager::new(index_manager.clone()).await?);
-=======
         let index_state = IndexEndpointState {
             index_manager: index_manager,
             embedding_router: embedding_router.clone(),
         };
->>>>>>> 208587a2
         let app = Router::new()
             .route("/", get(root))
             .route(
