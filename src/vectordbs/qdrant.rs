--- conflicted
+++ resolved
@@ -45,14 +45,7 @@
     fn create_client(&self) -> Result<QdrantClient, VectorDbError> {
         let client_config = QdrantClientConfig::from_url(&self.qdrant_config.addr);
         let client = QdrantClient::new(Some(client_config)).map_err(|e| {
-<<<<<<< HEAD
-            VectorDbError::InternalError(format!(
-                "unable to create a new quadrant index: {}",
-                e.to_string()
-            ))
-=======
             VectorDbError::InternalError(format!("unable to create a new quadrant index: {}", e))
->>>>>>> 208587a2
         })?;
         Ok(client)
     }
